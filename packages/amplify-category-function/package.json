--- conflicted
+++ resolved
@@ -4,25 +4,15 @@
   "main": "index.js",
   "description": "amplify-cli function plugin",
   "dependencies": {
-<<<<<<< HEAD
     "amplify-category-storage": "1.7.4",
-=======
-    "amplify-category-storage": "1.6.6",
-    "aws-sdk": "^2.475.0",
-    "axios": "^0.19.0",
->>>>>>> c1052b00
     "eslint": "^4.19.1",
     "fs-extra": "^7.0.0",
     "grunt": "^1.0.3",
     "grunt-aws-lambda": "^0.13.0",
-<<<<<<< HEAD
     "inquirer": "6.3.1",
-=======
-    "inquirer": "^6.0.0",
     "mime-types": "^2.1.24",
     "ora": "^3.4.0",
     "promise-sequential": "^1.1.1",
->>>>>>> c1052b00
     "uuid": "^3.3.2"
   },
   "scripts": {
