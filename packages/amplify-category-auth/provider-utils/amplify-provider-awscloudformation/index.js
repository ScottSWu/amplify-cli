const fs = require('fs');

let serviceMetadata;

function serviceQuestions(
  context,
  defaultValuesFilename,
  stringMapFilename,
  serviceWalkthroughFilename,
) {
  const serviceWalkthroughSrc = `${__dirname}/service-walkthroughs/${serviceWalkthroughFilename}`;
  const { serviceWalkthrough } = require(serviceWalkthroughSrc);

  return serviceWalkthrough(context, defaultValuesFilename, stringMapFilename, serviceMetadata);
}

function copyCfnTemplate(context, category, options, cfnFilename) {
  const { amplify } = context;
  const targetDir = amplify.pathManager.getBackendDirPath();
  const pluginDir = __dirname;

  const copyJobs = [
    {
      dir: pluginDir,
      template: `cloudformation-templates/${cfnFilename}`,
      target: `${targetDir}/${category}/${options.resourceName}/${options.resourceName}-cloudformation-template.yml`,
    },
  ];

  // copy over the files

  return context.amplify.copyBatch(context, copyJobs, options);
}


function addResource(context, category, service, configure) {
  let props = {};
  serviceMetadata = JSON.parse(fs.readFileSync(`${__dirname}/../supported-services${configure}.json`))[service];
  const {
    cfnFilename, defaultValuesFilename, stringMapFilename, serviceWalkthroughFilename,
  } = serviceMetadata;

<<<<<<< HEAD
  return serviceQuestions(
    context,
    defaultValuesFilename,
    stringMapFilename,
    serviceWalkthroughFilename,
  )
=======
  return serviceQuestions(context, defaultValuesFilename, stringMapFilename, serviceWalkthroughFilename)
>>>>>>> 2a720cae
    .then((result) => {
      /* for each auth selection made by user,
       * populate defaults associated with the choice into props object */
      const defaultValuesSrc = `${__dirname}/assets/${defaultValuesFilename}`;
<<<<<<< HEAD
      const { functionMap } = require(defaultValuesSrc);
=======
      const stringMapFileSrc = `${__dirname}/assets/${stringMapFilename}`;
      const { functionMap } = require(defaultValuesSrc);
      const { authFlowMap, coreAttributes, appClientReadAttributes } = require(stringMapFileSrc);

>>>>>>> 2a720cae

      /* merge actual answers object into props object of defaults answers,
       * ensuring that manual entries override defaults */

      props = Object.assign(functionMap[result.authSelections](result.resourceName), result);

      /* make sure that resource name populates '<label'>
       * placeholder from default if it hasn't already */
      // TODO: improve this
      Object.keys(props).forEach((el) => {
        if (typeof props[el] === 'string') {
          props[el] = props[el].replace(/<label>/g, props.resourceName);
        }
      });

      copyCfnTemplate(context, category, props, cfnFilename);
    })
    .then(() => props.resourceName);
}

module.exports = { addResource };<|MERGE_RESOLUTION|>--- conflicted
+++ resolved
@@ -40,28 +40,18 @@
     cfnFilename, defaultValuesFilename, stringMapFilename, serviceWalkthroughFilename,
   } = serviceMetadata;
 
-<<<<<<< HEAD
   return serviceQuestions(
     context,
     defaultValuesFilename,
     stringMapFilename,
     serviceWalkthroughFilename,
   )
-=======
-  return serviceQuestions(context, defaultValuesFilename, stringMapFilename, serviceWalkthroughFilename)
->>>>>>> 2a720cae
+
     .then((result) => {
       /* for each auth selection made by user,
        * populate defaults associated with the choice into props object */
       const defaultValuesSrc = `${__dirname}/assets/${defaultValuesFilename}`;
-<<<<<<< HEAD
       const { functionMap } = require(defaultValuesSrc);
-=======
-      const stringMapFileSrc = `${__dirname}/assets/${stringMapFilename}`;
-      const { functionMap } = require(defaultValuesSrc);
-      const { authFlowMap, coreAttributes, appClientReadAttributes } = require(stringMapFileSrc);
-
->>>>>>> 2a720cae
 
       /* merge actual answers object into props object of defaults answers,
        * ensuring that manual entries override defaults */
