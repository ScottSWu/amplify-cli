const uuid = require('uuid');
const { authFlowMap, coreAttributes, appClientReadAttributes } = require('./string-maps');

const [shortId] = uuid().split('-');

<<<<<<< HEAD
=======
const { authFlowMap, coreAttributes, appClientReadAttributes } = require('./string-maps');

>>>>>>> 2a720cae
const general = () => ({
  resourceName: `cognito${shortId}`,
  authSelections: [
    'Cognito Identity Pool Only',
  ],
});

const userPoolDefaults = () => ({
  userPoolName: `<label>-userpool-${uuid()}`,
  mfaConfiguration: 'ON',
  roleName: `<label>-sns-role-${uuid()}`,
  roleExternalId: uuid(),
  policyName: `<label>-sns-policy-${uuid()}`,
  smsAuthenticationMessage: 'Your authentication code is {####}',
  smsVerificationMessage: 'Your verification code is {####}',
  passwordPolicyMinLength: 8,
  passwordPolicyCharacters: [
    'Requires Lowercase',
    'Requires Uppercase',
    'Requires Numbers',
    'Requires Symbols',
  ],
  requiredAttributes: [
    coreAttributes.find(a => a.name === 'Email').value,
    coreAttributes.find(b => b.name === 'Phone Number').value,
  ],
  userpoolClientName: `<label>-app-client-${uuid()}`,
  userpoolClientAuthFlow: [authFlowMap[0]],
  userpoolClientGenerateSecret: true,
  userpoolClientRefreshTokenValidity: 30,
  userpoolClientReadAttributes: [
    appClientReadAttributes.find(c => c.name === 'Email').value,
    appClientReadAttributes.find(d => d.name === 'Phone Number').value,
  ],
  identityPoolName: `<label>_identitypool_${uuid().replace(/-/g, '_')}`,
<<<<<<< HEAD
  allowUnauthenticatedIdentities: true,
=======
  allowUnauthenticatedIdentities: false,
>>>>>>> 2a720cae
  ...identityPoolDefaults(),
});

const identityPoolDefaults = () => ({
  // replace dashes with underscores for id pool regex constraint
  identityPoolName: `<label>_identitypool_${uuid().replace(/-/g, '_')}`,
  allowUnauthenticatedIdentities: false,
});

const functionMap = {
  identityPoolOnly: identityPoolDefaults,
  identityPoolAndUserPool: userPoolDefaults,
};

const getAllDefaults = () => {
  const target = general();
  const sources = [
    userPoolDefaults(),
    identityPoolDefaults(),
  ];

  return Object.assign(target, ...sources);
};

module.exports = {
  general,
  userPoolDefaults,
  identityPoolDefaults,
  getAllDefaults,
  functionMap,
};<|MERGE_RESOLUTION|>--- conflicted
+++ resolved
@@ -3,11 +3,6 @@
 
 const [shortId] = uuid().split('-');
 
-<<<<<<< HEAD
-=======
-const { authFlowMap, coreAttributes, appClientReadAttributes } = require('./string-maps');
-
->>>>>>> 2a720cae
 const general = () => ({
   resourceName: `cognito${shortId}`,
   authSelections: [
@@ -43,11 +38,7 @@
     appClientReadAttributes.find(d => d.name === 'Phone Number').value,
   ],
   identityPoolName: `<label>_identitypool_${uuid().replace(/-/g, '_')}`,
-<<<<<<< HEAD
-  allowUnauthenticatedIdentities: true,
-=======
   allowUnauthenticatedIdentities: false,
->>>>>>> 2a720cae
   ...identityPoolDefaults(),
 });
 
