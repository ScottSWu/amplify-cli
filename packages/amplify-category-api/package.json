{
  "name": "amplify-category-api",
  "version": "2.20.5",
  "description": "amplify-cli api plugin",
  "repository": {
    "type": "git",
    "url": "https://github.com/aws-amplify/amplify-cli.git",
    "directory": "packages/amplify-category-api"
  },
  "author": "Amazon Web Services",
  "license": "Apache-2.0",
  "main": "lib/index.js",
  "scripts": {
    "build": "tsc",
    "clean": "rimraf lib tsconfig.tsbuildinfo",
    "test": "jest",
    "test-ci": "jest --ci -i"
  },
  "dependencies": {
<<<<<<< HEAD
    "amplify-category-auth": "2.16.4",
    "amplify-category-function": "2.21.4",
    "amplify-util-headless-input": "1.0.0",
=======
    "amplify-category-auth": "2.16.5",
    "amplify-category-function": "2.21.5",
>>>>>>> b71d37f7
    "chalk": "^3.0.0",
    "fs-extra": "^8.1.0",
    "graphql": "^14.5.8",
    "graphql-relational-schema-transformer": "2.15.10",
    "graphql-transformer-core": "6.19.5",
    "inquirer": "^7.0.3",
    "merge-graphql-schemas": "^1.7.6",
    "open": "^7.0.0",
    "ora": "^4.0.3",
    "uuid": "^3.4.0"
  },
  "jest": {
    "testURL": "http://localhost",
    "transform": {
      "^.+\\.tsx?$": "ts-jest"
    },
    "testRegex": "(src/__tests__/.*.test.ts)$",
    "moduleFileExtensions": [
      "ts",
      "tsx",
      "js",
      "jsx",
      "json",
      "node"
    ],
    "collectCoverage": true,
    "coverageReporters": [
      "json",
      "html"
    ]
  }
}<|MERGE_RESOLUTION|>--- conflicted
+++ resolved
@@ -17,14 +17,9 @@
     "test-ci": "jest --ci -i"
   },
   "dependencies": {
-<<<<<<< HEAD
-    "amplify-category-auth": "2.16.4",
-    "amplify-category-function": "2.21.4",
-    "amplify-util-headless-input": "1.0.0",
-=======
     "amplify-category-auth": "2.16.5",
     "amplify-category-function": "2.21.5",
->>>>>>> b71d37f7
+    "amplify-util-headless-input": "1.0.0",
     "chalk": "^3.0.0",
     "fs-extra": "^8.1.0",
     "graphql": "^14.5.8",
